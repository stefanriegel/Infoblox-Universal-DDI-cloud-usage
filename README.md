--- conflicted
+++ resolved
@@ -42,11 +42,7 @@
 **Usage:**
 ```bash
 python main.py aws
-<<<<<<< HEAD
-python main.py azure --subscription-workers 8  # For large Azure environments
-=======
 python main.py azure --subscription-workers 8
->>>>>>> 7ce73959
 python main.py gcp
 ```
 
@@ -204,23 +200,9 @@
 
 ```bash
 python main.py aws
-<<<<<<< HEAD
-
-# High-performance discovery
-python main.py aws --workers 12
-
-# Azure with parallel subscriptions and retries
-python main.py azure --subscription-workers 8 --retry-attempts 5
-
-# Resume interrupted discovery
-python main.py azure --resume
-
-
-=======
 python main.py azure --subscription-workers 8
 python main.py gcp --format json
 python main.py azure --resume
->>>>>>> 7ce73959
 ```
 
 
